--- conflicted
+++ resolved
@@ -119,11 +119,7 @@
     }
   }
   SEXP XGDMatrixGetInfo_R(SEXP handle, SEXP field) {
-<<<<<<< HEAD
-    uint64_t olen;
-=======
     bst_ulong olen;
->>>>>>> 84e5fc28
     const float *res = XGDMatrixGetFloatInfo(R_ExternalPtrAddr(handle),
                                              CHAR(asChar(field)), &olen);
     SEXP ret = PROTECT(allocVector(REALSXP, olen));
@@ -192,11 +188,7 @@
                                          &vec_dmats[0], &vec_sptr[0], len));
   }
   SEXP XGBoosterPredict_R(SEXP handle, SEXP dmat, SEXP output_margin) {
-<<<<<<< HEAD
-    uint64_t olen;
-=======
     bst_ulong olen;
->>>>>>> 84e5fc28
     const float *res = XGBoosterPredict(R_ExternalPtrAddr(handle),
                                         R_ExternalPtrAddr(dmat),
                                         asInteger(output_margin),
@@ -215,11 +207,7 @@
     XGBoosterSaveModel(R_ExternalPtrAddr(handle), CHAR(asChar(fname)));
   }
   void XGBoosterDumpModel_R(SEXP handle, SEXP fname, SEXP fmap) {
-<<<<<<< HEAD
-    uint64_t olen;
-=======
     bst_ulong olen;
->>>>>>> 84e5fc28
     const char **res = XGBoosterDumpModel(R_ExternalPtrAddr(handle),
                                           CHAR(asChar(fmap)),
                                           &olen);
